--- conflicted
+++ resolved
@@ -5,7 +5,6 @@
 The format is based on [Keep a Changelog](https://keepachangelog.com/en/1.1.0/),
 and this project adheres to [Semantic Versioning](https://semver.org/spec/v2.0.0.html).
 
-<<<<<<< HEAD
 ## [0.16.0] - 2025-10-28
 ### Added
 - Sottosistema notifiche email con provider `console|smtp|sendgrid`, template Jinja e invio asincrono.
@@ -13,7 +12,7 @@
 - API admin per anteprima (`GET /mail/preview`) e invio test (`POST /mail/test`).
 ### Security
 - Blocco invii esterni in dev; mascheramento email nei log; nessun token in chiaro nei log.
-=======
+
 ## [0.15.2] - 2025-10-28
 ### Fixed
 - Entrypoint API: aggiunto `docker-entrypoint.sh`, normalizzati EOL, permessi e copia in immagine; rimosso override relativo in Compose.
@@ -21,7 +20,6 @@
 ## [0.15.1] - 2025-10-28
 ### Fixed
 - Ripristinata catena Alembic: aggiunta migrazione ponte `20240320_0009_contacts` e allineato `down_revision` di `0010`.
->>>>>>> 441727ac
 
 ## [0.15.0] - 2025-10-27
 ### Added
