--- conflicted
+++ resolved
@@ -676,14 +676,11 @@
     : null;
 
   const documentsRequiredValue = formatStringList(structure.documents_required);
-<<<<<<< HEAD
   const connectivityNotesValue = formatStringList(structure.communications_infrastructure);
   const activitySpacesValue = formatStringList(structure.activity_spaces);
   const activityEquipmentValue = formatStringList(structure.activity_equipment);
   const inclusionServicesValue = formatStringList(structure.inclusion_services);
-=======
   const communicationsInfrastructureValue = formatStringList(structure.communications_infrastructure);
->>>>>>> 15a597e7
   const paymentMethodsValue = formatStringList(structure.payment_methods);
   const dataQualityFlagsValue = formatStringList(structure.data_quality_flags);
 
@@ -772,7 +769,6 @@
       isFull: true
     },
     {
-<<<<<<< HEAD
       id: "activitySpaces",
       label: t("structures.details.overview.activitySpaces"),
       value: activitySpacesValue,
@@ -791,12 +787,10 @@
       label: t("structures.details.overview.inclusionServices"),
       value: inclusionServicesValue,
       icon: "♿",
-=======
       id: "communicationsInfrastructure",
       label: t("structures.details.overview.communicationsInfrastructure"),
       value: communicationsInfrastructureValue,
       icon: "📡",
->>>>>>> 15a597e7
       isFull: true
     },
     {
