--- conflicted
+++ resolved
@@ -298,18 +298,13 @@
     await user.selectOptions(optionalSectionPicker, "mapResources");
     await user.selectOptions(optionalSectionPicker, "documentsRequired");
     await user.selectOptions(optionalSectionPicker, "paymentMethods");
-<<<<<<< HEAD
-=======
     await user.selectOptions(optionalSectionPicker, "communicationsInfrastructure");
     await user.selectOptions(optionalSectionPicker, "dataQualityFlags");
->>>>>>> 15a597e7
 
     await waitFor(() =>
       expect(screen.getByRole("textbox", { name: /Risorse cartografiche/i })).toBeInTheDocument()
     );
 
-<<<<<<< HEAD
-=======
     await user.click(
       screen.getByRole("button", { name: /Aggiungi infrastruttura/i })
     );
@@ -320,7 +315,6 @@
       screen.getByRole("button", { name: /Aggiungi segnalazione/i })
     );
 
->>>>>>> 15a597e7
     await user.type(
       screen.getByRole("textbox", { name: /Risorse cartografiche/i }),
       "https://maps.example.com"
@@ -340,7 +334,6 @@
       screen.getByLabelText(/Qualità rete dati/i),
       "good"
     );
-<<<<<<< HEAD
     await user.selectOptions(
       screen.getByLabelText(/Qualità chiamate/i),
       "excellent"
@@ -357,7 +350,6 @@
     await user.type(
       screen.getByLabelText(/Note aggiuntive sulle comunicazioni/i),
       "Fibra ottica"
-=======
 
     await user.type(
       screen.getByRole("textbox", { name: /Attrezzatura attività/i }),
@@ -367,7 +359,6 @@
     await user.type(
       screen.getByRole("textbox", { name: /Segnalazioni qualità dati/i }),
       "Verifica disponibilità"
->>>>>>> 15a597e7
     );
 
 
@@ -385,15 +376,12 @@
     expect(payload.wifi_available).toBe(true);
     expect(payload.landline_available).toBe(false);
     expect(payload.communications_infrastructure).toEqual(["Fibra ottica"]);
-<<<<<<< HEAD
   }, 15000);
-=======
     expect(payload.activity_equipment).toEqual(["Kit pionieristica"]);
     expect(payload).not.toHaveProperty("activity_spaces");
     expect(payload).not.toHaveProperty("inclusion_services");
     expect(payload.data_quality_flags).toEqual(["Verifica disponibilità"]);
   });
->>>>>>> 15a597e7
 
 });
 
