--- conflicted
+++ resolved
@@ -37,12 +37,9 @@
   FieldSlope,
   FirePolicy,
   FloodRiskLevel,
-<<<<<<< HEAD
   PAYMENT_METHODS,
   PaymentMethod,
-=======
   CellSignalQuality,
->>>>>>> 127d613f
   StructureCreateDto,
   StructureOperationalStatus,
   StructureType,
