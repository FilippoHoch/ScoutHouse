--- conflicted
+++ resolved
@@ -132,13 +132,10 @@
 
 type OptionalSectionKey =
   | "allowedAudiences"
-<<<<<<< HEAD
   | "activitySpaces"
   | "activityEquipment"
   | "inclusionServices"
-=======
   | "communicationsInfrastructure"
->>>>>>> 15a597e7
   | "dataQualityFlags"
   | "inAreaProtetta"
   | "floodRisk"
@@ -149,13 +146,10 @@
 
 const optionalSectionOrder: OptionalSectionKey[] = [
   "allowedAudiences",
-<<<<<<< HEAD
   "activitySpaces",
   "activityEquipment",
   "inclusionServices",
-=======
   "communicationsInfrastructure",
->>>>>>> 15a597e7
   "dataQualityFlags",
   "inAreaProtetta",
   "floodRisk",
@@ -560,16 +554,13 @@
   const [allowedAudiences, setAllowedAudiences] = useState<string[]>([]);
   const [documentsRequired, setDocumentsRequired] = useState<string[]>([""]);
   const [mapResourcesUrls, setMapResourcesUrls] = useState<string[]>([""]);
-<<<<<<< HEAD
   const [cellDataQuality, setCellDataQuality] = useState<CellSignalQuality | "">("");
   const [cellVoiceQuality, setCellVoiceQuality] = useState<CellSignalQuality | "">("");
   const [wifiAvailable, setWifiAvailable] = useState<boolean | null>(null);
   const [landlineAvailable, setLandlineAvailable] = useState<boolean | null>(null);
   const [communicationsNotes, setCommunicationsNotes] = useState("");
   const [activitySpaces, setActivitySpaces] = useState<string[]>([]);
-=======
   const [communicationsInfrastructure, setCommunicationsInfrastructure] = useState<string[]>([]);
->>>>>>> 15a597e7
   const [activityEquipment, setActivityEquipment] = useState<string[]>([]);
   const [paymentMethods, setPaymentMethods] = useState<string[]>([""]);
   const [dataQualityFlags, setDataQualityFlags] = useState<string[]>([]);
@@ -1896,7 +1887,6 @@
         case "allowedAudiences":
           setAllowedAudiences([]);
           break;
-<<<<<<< HEAD
         case "activitySpaces":
           setActivitySpaces([]);
           break;
@@ -1905,10 +1895,8 @@
           break;
         case "inclusionServices":
           setInclusionServices([]);
-=======
         case "communicationsInfrastructure":
           setCommunicationsInfrastructure([]);
->>>>>>> 15a597e7
           break;
         case "dataQualityFlags":
           setDataQualityFlags([]);
@@ -3030,17 +3018,14 @@
     const trimmedEnvironmentalNotes = environmentalNotes.trim();
     const trimmedDocumentsRequired = documentsRequired.map((value) => value.trim());
     const trimmedMapResourcesUrls = mapResourcesUrls.map((value) => value.trim());
-<<<<<<< HEAD
     const trimmedCommunicationsNotes = communicationsNotes
       .split(/\r?\n/)
       .map((value) => value.trim())
       .filter((value) => value.length > 0);
     const trimmedActivitySpaces = activitySpaces.map((value) => value.trim());
-=======
     const trimmedCommunicationsInfrastructure = communicationsInfrastructure.map((value) =>
       value.trim()
     );
->>>>>>> 15a597e7
     const trimmedActivityEquipment = activityEquipment.map((value) => value.trim());
     const trimmedPaymentMethods = paymentMethods.map((value) => value.trim());
     const trimmedDataQualityFlags = dataQualityFlags.map((value) => value.trim());
@@ -3621,14 +3606,12 @@
   const documentsRequiredDescribedBy = documentsRequiredHintId;
   const mapResourcesHintId = "structure-map-resources-hint";
   const mapResourcesDescribedBy = mapResourcesHintId;
-<<<<<<< HEAD
   const activitySpacesHintId = "structure-activity-spaces-hint";
   const activitySpacesDescribedBy = activitySpacesHintId;
   const firstActivitySpaceInputId =
     activitySpaces.length > 0 ? "structure-activity-space-0" : undefined;
   const activitySpacesAddButtonId = "structure-activity-spaces-add";
   const activitySpacesLabelFor = firstActivitySpaceInputId ?? activitySpacesAddButtonId;
-=======
   const communicationsInfrastructureHintId = "structure-communications-infrastructure-hint";
   const communicationsInfrastructureDescribedBy = communicationsInfrastructureHintId;
   const firstCommunicationsInfrastructureInputId =
@@ -3636,7 +3619,6 @@
   const communicationsInfrastructureAddButtonId = "structure-communications-infrastructure-add";
   const communicationsInfrastructureLabelFor =
     firstCommunicationsInfrastructureInputId ?? communicationsInfrastructureAddButtonId;
->>>>>>> 15a597e7
   const activityEquipmentHintId = "structure-activity-equipment-hint";
   const activityEquipmentDescribedBy = activityEquipmentHintId;
   const firstActivityEquipmentInputId =
