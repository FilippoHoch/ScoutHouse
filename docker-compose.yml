--- conflicted
+++ resolved
@@ -60,11 +60,7 @@
       start_period: 15s
 
   minio-setup:
-<<<<<<< HEAD
-    image: minio/mc:latest
-=======
     image: minio/mc:RELEASE.2025-09-07T16-13-09Z
->>>>>>> 41911f14
     depends_on:
       minio:
         condition: service_healthy
